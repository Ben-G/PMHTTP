--- conflicted
+++ resolved
@@ -511,12 +511,7 @@
 				PRODUCT_BUNDLE_IDENTIFIER = com.postmates.PMHTTP;
 				PRODUCT_NAME = "$(TARGET_NAME)";
 				SKIP_INSTALL = YES;
-				SWIFT_OPTIMIZATION_LEVEL = "-Onone";
-<<<<<<< HEAD
-				SWIFT_VERSION = 2.3;
-=======
 				SWIFT_VERSION = 3.0;
->>>>>>> c088325a
 			};
 			name = Debug;
 		};
@@ -537,12 +532,7 @@
 				PRODUCT_BUNDLE_IDENTIFIER = com.postmates.PMHTTP;
 				PRODUCT_NAME = "$(TARGET_NAME)";
 				SKIP_INSTALL = YES;
-				SWIFT_OPTIMIZATION_LEVEL = "-Owholemodule";
-<<<<<<< HEAD
-				SWIFT_VERSION = 2.3;
-=======
 				SWIFT_VERSION = 3.0;
->>>>>>> c088325a
 			};
 			name = Release;
 		};
@@ -555,11 +545,7 @@
 				"LD_RUNPATH_SEARCH_PATHS[sdk=macosx*]" = "$(inherited) @executable_path/../Frameworks @loader_path/../Frameworks";
 				PRODUCT_BUNDLE_IDENTIFIER = com.postmates.PMHTTPTests;
 				PRODUCT_NAME = "$(TARGET_NAME)";
-<<<<<<< HEAD
-				SWIFT_VERSION = 2.3;
-=======
 				SWIFT_VERSION = 3.0;
->>>>>>> c088325a
 			};
 			name = Debug;
 		};
@@ -572,12 +558,7 @@
 				"LD_RUNPATH_SEARCH_PATHS[sdk=macosx*]" = "$(inherited) @executable_path/../Frameworks @loader_path/../Frameworks";
 				PRODUCT_BUNDLE_IDENTIFIER = com.postmates.PMHTTPTests;
 				PRODUCT_NAME = "$(TARGET_NAME)";
-<<<<<<< HEAD
-				SWIFT_VERSION = 2.3;
-=======
-				SWIFT_OPTIMIZATION_LEVEL = "-Owholemodule";
 				SWIFT_VERSION = 3.0;
->>>>>>> c088325a
 			};
 			name = Release;
 		};
